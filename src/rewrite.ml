(** Implementation of the REWRITE tactic. *)

open Timed
open Terms
open Print
open Console
open Proofs
open Solve

(** Logging function for the rewrite tactic. *)
let log_rewr = new_logger 'w' "rewr" "informations for the rewrite tactic"
let log_rewr = log_rewr.logger

<<<<<<< HEAD
(** The type of a term with holes to be substituted in later. *)
type to_subst = (term, term) Bindlib.mbinder
type subst_build  = (term Bindlib.var * term option) list
type substitution = term array
=======
(** Rewrite pattern. *)
type rw_patt =
  | RW_Term           of term
  | RW_InTerm         of term
  | RW_InIdInTerm     of (term, term) Bindlib.binder
  | RW_IdInTerm       of (term, term) Bindlib.binder
  | RW_TermInIdInTerm of term * (term, term) Bindlib.binder
  | RW_TermAsIdInTerm of term * (term, term) Bindlib.binder

(** A substitution is a mapping from metavariables to terms. *)
type substitution = (term * term) list

(** [make_meta env] builds a fresh metavariable given the environment [env]. A
    call to this function does exactly corresponds to the scoping of wildcards
    when every variable of [env] is in scope (see [Scope.scope_term], [P_Wild]
    case. *)
let make_meta : Env.t -> term = fun env ->
  let vs = Env.vars_of_env env in
  let a =
    let m = fresh_meta (Env.prod_of_env env _Type) (Array.length vs) in
    Env.prod_of_env env (_Meta m vs)
  in
  Bindlib.unbox (_Meta (fresh_meta a (List.length env)) vs)
>>>>>>> f55a3177

(** [break_prod] is given the equality proof and its type and it replaces
    with fresh metas from make_meta all the quantified variables in t_type.
    At the same time it applies the new metavariables tot the equality proof,
    so that afterwards they are substituted with the right terms. *)
let break_prod : term -> term * term Bindlib.var list = fun t ->
  let rec aux :
    term -> term Bindlib.var list -> term * term Bindlib.var list = fun t vs ->
    match t with
    | Prod(_,b) -> let (v,b) = Bindlib.unbind b in aux b (v::vs)
    | _         -> (t, List.rev vs)
  in aux t []

(** [build_sub] is given two terms, with the second one potentially containing
    metavariables, and finds the substitution that unifies them, if one exist. *)
let build_sub :
  term -> term -> term Bindlib.var list -> substitution option = fun g l vs ->
  let  empty_subst_build : term Bindlib.var list -> subst_build = fun vars ->
    let rec aux :
      term Bindlib.var list -> subst_build -> subst_build = fun vars acc ->
      match vars with
      | [] -> acc
      | v :: vs -> aux vs ((v, None)::acc)
    in aux vars []
  in
  let rec update_subst :
    subst_build -> term Bindlib.var -> term -> subst_build = fun subst x t ->
      match subst with
      | [] -> []
      | (v, a) :: rest ->
          if Bindlib.eq_vars v x then (v, Some t) :: rest
          else (v,a) :: (update_subst rest x t)
  in
  let rec build_sub_aux :
    term -> term -> subst_build -> subst_build option = fun g l acc ->
    match (g,l) with
    | (Vari(y), Vari(x))     ->
        begin
          let p = try Some (List.assoc x acc) with Not_found -> None in
          match p with
          | Some (Some p) -> if eq p g then Some acc else None
          | Some None     -> Some (update_subst acc x g)
          | None -> if x==y then Some acc else None
        end
    | (Type, Type)           -> Some acc
    | (Kind, Kind)           -> Some acc
    | (Symb(x), Symb(y))     -> if x==y then Some acc else None
    | (Appl(x1,y1), Appl(x2,y2)) ->
        begin
          match build_sub_aux x1 x2 acc with
          | Some subst -> build_sub_aux y1 y2 subst
          | None       -> None
        end
    | (t, Vari(x))           ->
        begin
          let p = try Some (List.assoc x acc) with Not_found -> None in
          match p with
          | Some (Some p) -> if eq t p then Some acc else None
          | Some None     -> Some (update_subst acc x t)
          | None -> None
        end
    | (_, _)                 -> None
  in
  match build_sub_aux g l (empty_subst_build vs) with
  | None -> None
  | Some subst ->
      let unwrap_snd (_, y) =
        match y with
        | Some a ->  a
        | None   -> assert false
      in
      Some (Array.of_list (List.rev (List.map unwrap_snd subst)))

(** [find_sub] is given two terms and finds the first instance of  the  second
    term in the first, if one exists, and returns the substitution giving rise
    to this instance or an empty substitution otherwise. *)
let find_sub :
  term -> term -> term Bindlib.var list -> substitution = fun g l vars ->
  let rec find_sub_aux : term -> substitution option = fun g ->
    match build_sub g l vars with
    | Some sub -> Some sub
    | None     ->
      begin
          match g with
          | Appl(x,y) ->
             begin
              match find_sub_aux x with
              | Some sub -> Some sub
              | None     -> find_sub_aux y
             end
          | _ -> None
      end
  in
  match find_sub_aux g with
  | Some sub -> sub
  | None -> Array.of_list (List.map Terms.mkfree vars)

(** [bind_match t1 t2] produces a binder that abstracts away all the occurence
    of the term [t1] in the term [t2].  We require that [t2] does not  contain
    products, abstraction, metavariables, or other awkward terms. *)
let bind_match : term -> term -> (term, term) Bindlib.binder = fun t1 t2 ->
  let x = Bindlib.new_var mkfree "X" in
  (* NOTE we lift to the bindbox while matching (for efficiency). *)
  let rec lift_subst : term -> tbox = fun t ->
    if Terms.eq t1 t then _Vari x else
    match unfold t with
    | Vari(y)     -> _Vari y
    | Type        -> _Type
    | Kind        -> _Kind
    | Symb(s)     -> _Symb s
    | Appl(t,u)   -> _Appl (lift_subst t) (lift_subst u)
    (* For now, we fail on products, abstractions and metavariables. *)
    | Prod(_)     -> fatal_no_pos "Cannot rewrite under products."
    | Abst(_)     -> fatal_no_pos "Cannot rewrite under abstractions."
    | Meta(_)     -> fatal_no_pos "Cannot rewrite metavariables."
    (* Forbidden cases. *)
    | Patt(_,_,_) -> assert false
    | TEnv(_,_)   -> assert false
  in
  Bindlib.unbox (Bindlib.bind_var x (lift_subst t2))

let mbind : 'a Bindlib.box -> 'b Bindlib.var list -> ('b, 'a) Bindlib.mbinder =
    fun t vs -> Bindlib.unbox (Bindlib.bind_mvar (Array.of_list vs) t)

(** [handle_rewrite t] rewrites according to the equality proved by [t] in the
    current goal. The term [t] should have a type corresponding to an equality
    (without any quantifier for now). All instances of the LHS are replaced by
    the RHS in the obtained goal. *)
let handle_rewrite : term -> unit = fun t ->
  (* Obtain the required symbols from the current signature. *)
  (* FIXME use a parametric notion of equality. *)
  let sign = Sign.current_sign () in
  let find_sym : string -> sym = fun name ->
    try Sign.find sign name with Not_found ->
    fatal_no_pos "Current signature does not define symbol [%s]." name
  in
  let sign_P  = find_sym "P"  in
  let sign_T  = find_sym "T"  in
  let sign_eq = find_sym "eq" in
  let sign_eqind = find_sym "eqind" in

  (* Get the focused goal, and related data. *)
  let thm = current_theorem () in
  let (g, gs) =
    match thm.t_goals with
    | []    -> fatal_no_pos "No remaining goals..."
    | g::gs -> (g, gs)
  in

  (* Infer the type of [t] (the argument given to the tactic). *)
  let g_ctxt = Ctxt.of_env g.g_hyps in
  let t_type =
    match Solve.infer g_ctxt t with
    | Some(a) -> a
    | None    ->
        fatal_no_pos "Cannot infer the type of [%a] (given to rewrite)." pp t
  in
  (* Check that the type of [t] is of the form “P (Eq a l r)”. and return the
   * parameters. *)
  let (t_type, vars) = break_prod t_type in
  let (a, l, r)  =
    match get_args t_type with
    | (p,[eq]) when is_symb sign_P p ->
        begin
          match get_args eq with
          | (e,[a;l;r]) when is_symb sign_eq e -> (a, l, r)
          | _                                  ->
              fatal_no_pos "Rewrite expected equality type (found [%a])." pp t
        end
    | _                              ->
        fatal_no_pos "Rewrite expected equality type (found [%a])." pp t
  in

  let t_bind = mbind (lift (add_args t (List.map mkfree vars))) vars in
  let l_r_bind = mbind (Bindlib.box_pair (lift l) (lift r)) vars in

  (* Extract the term from the goal type (get “t” from “P t”). *)
  let g_term =
    match get_args g.g_type with
    | (p, [t]) when is_symb sign_P p -> t
    | _                              ->
        fatal_no_pos "Rewrite expects a goal of the form “P t” (found [%a])."
          pp g.g_type
  in

  let sigma = find_sub g_term l vars in
  let (l,r) = Bindlib.msubst l_r_bind sigma in
  let t = Bindlib.msubst t_bind sigma in
  let pred_bind = bind_match l g_term in
  let pred = Abst(Appl(Symb(sign_T), a), pred_bind) in

  (* Construct the new goal and its type. *)
  let goal_type = Appl(Symb(sign_P), Bindlib.subst pred_bind r) in
  let goal_term = Ctxt.make_meta g_ctxt goal_type in
  let new_goal =
    match goal_term with
    | Meta(m,_) -> m
    | _         -> assert false (* Cannot happen. *)
  in

  (* Build the final term produced by the tactic, and check its type. *)
  let term = add_args (Symb(sign_eqind)) [a; l; r; t; pred; goal_term] in
  if not (Solve.check g_ctxt term g.g_type) then
    begin
      match Solve.infer g_ctxt term with
      | Some(a) ->
          fatal_no_pos "The term produced by rewrite has type [%a], not [%a]."
            pp (Eval.snf a) pp g.g_type
      | None    ->
          fatal_no_pos "The term [%a] produced by rewrite is not typable."
            pp term
    end;

  (* Instantiate the current goal. *)
  let meta_env = Array.map Bindlib.unbox (Env.vars_of_env g.g_hyps)  in
  let b = Bindlib.bind_mvar (to_tvars meta_env) (lift term) in
  g.g_meta.meta_value := Some(Bindlib.unbox b);

  (* Update current theorem with the newly created goal. *)
  let new_g = {g_meta = new_goal; g_hyps = g.g_hyps; g_type = goal_type} in
  theorem := Some({thm with t_goals = new_g :: gs});

  log_rewr "Rewriting with:";
  log_rewr "  goal           = [%a]" pp g.g_type;
  log_rewr "  equality proof = [%a]" pp t;
  log_rewr "  equality type  = [%a]" pp t_type;
  log_rewr "  equality LHS   = [%a]" pp l;
  log_rewr "  equality RHS   = [%a]" pp r;
  log_rewr "  pred           = [%a]" pp pred;
  log_rewr "  new goal       = [%a]" pp goal_type;
  log_rewr "  produced term  = [%a]" pp term
<<<<<<< HEAD
=======

(** [handle_rewrite s] rewrites according to the specification [s]. *)
let handle_rewrite : rw_patt option -> term -> unit = fun s t ->
  match s with
  | None                         -> handle_rewrite t
  | Some(RW_Term(_)            ) -> wrn "NOT IMPLEMENTED" (* TODO *)
  | Some(RW_InTerm(_)          ) -> wrn "NOT IMPLEMENTED" (* TODO *)
  | Some(RW_InIdInTerm(_)      ) -> wrn "NOT IMPLEMENTED" (* TODO *)
  | Some(RW_IdInTerm(_)        ) -> wrn "NOT IMPLEMENTED" (* TODO *)
  | Some(RW_TermInIdInTerm(_,_)) -> wrn "NOT IMPLEMENTED" (* TODO *)
  | Some(RW_TermAsIdInTerm(_,_)) -> wrn "NOT IMPLEMENTED" (* TODO *)
>>>>>>> f55a3177
<|MERGE_RESOLUTION|>--- conflicted
+++ resolved
@@ -11,12 +11,11 @@
 let log_rewr = new_logger 'w' "rewr" "informations for the rewrite tactic"
 let log_rewr = log_rewr.logger
 
-<<<<<<< HEAD
 (** The type of a term with holes to be substituted in later. *)
 type to_subst = (term, term) Bindlib.mbinder
 type subst_build  = (term Bindlib.var * term option) list
 type substitution = term array
-=======
+
 (** Rewrite pattern. *)
 type rw_patt =
   | RW_Term           of term
@@ -25,22 +24,6 @@
   | RW_IdInTerm       of (term, term) Bindlib.binder
   | RW_TermInIdInTerm of term * (term, term) Bindlib.binder
   | RW_TermAsIdInTerm of term * (term, term) Bindlib.binder
-
-(** A substitution is a mapping from metavariables to terms. *)
-type substitution = (term * term) list
-
-(** [make_meta env] builds a fresh metavariable given the environment [env]. A
-    call to this function does exactly corresponds to the scoping of wildcards
-    when every variable of [env] is in scope (see [Scope.scope_term], [P_Wild]
-    case. *)
-let make_meta : Env.t -> term = fun env ->
-  let vs = Env.vars_of_env env in
-  let a =
-    let m = fresh_meta (Env.prod_of_env env _Type) (Array.length vs) in
-    Env.prod_of_env env (_Meta m vs)
-  in
-  Bindlib.unbox (_Meta (fresh_meta a (List.length env)) vs)
->>>>>>> f55a3177
 
 (** [break_prod] is given the equality proof and its type and it replaces
     with fresh metas from make_meta all the quantified variables in t_type.
@@ -272,8 +255,6 @@
   log_rewr "  pred           = [%a]" pp pred;
   log_rewr "  new goal       = [%a]" pp goal_type;
   log_rewr "  produced term  = [%a]" pp term
-<<<<<<< HEAD
-=======
 
 (** [handle_rewrite s] rewrites according to the specification [s]. *)
 let handle_rewrite : rw_patt option -> term -> unit = fun s t ->
@@ -284,5 +265,4 @@
   | Some(RW_InIdInTerm(_)      ) -> wrn "NOT IMPLEMENTED" (* TODO *)
   | Some(RW_IdInTerm(_)        ) -> wrn "NOT IMPLEMENTED" (* TODO *)
   | Some(RW_TermInIdInTerm(_,_)) -> wrn "NOT IMPLEMENTED" (* TODO *)
-  | Some(RW_TermAsIdInTerm(_,_)) -> wrn "NOT IMPLEMENTED" (* TODO *)
->>>>>>> f55a3177
+  | Some(RW_TermAsIdInTerm(_,_)) -> wrn "NOT IMPLEMENTED" (* TODO *)