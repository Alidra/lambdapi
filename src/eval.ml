(** Evaluation and conversion. *)

open Extra
open Timed
open Console
open Terms
open Basics
open Print

<<<<<<< HEAD
(** [with_trees] contains whether trees are used for pattern matching. *)
let with_trees : bool Pervasives.ref = Pervasives.ref false
=======
(** The head-structure of a term t is:
- λx:_,h if t=λx:a,u and h is the head-structure of u
- ∀ if t=∀x:a,u
- h _ if t=uv and h is the head-structure of u
- ? if t=?M[t1,..,tn] (and ?M is not instanciated)
- t itself otherwise (TYPE, KIND, x, f)

A term t is in head-normal form (hnf) if its head-structure is invariant by
reduction.

A term t is in weak head-normal form (whnf) if it is an abstration or if it
is in hnf. In particular, a term in head-normal form is in weak head-normal
form.

A term t is in strong normal form (snf) if it cannot be reduced further.
*)
>>>>>>> 08b0b433

(** Logging function for evaluation. *)
let log_eval = new_logger 'r' "eval" "debugging information for evaluation"
let log_eval = log_eval.logger

(** Logging function for equality modulo rewriting. *)
let log_eqmd = new_logger 'e' "eqmd" "debugging information for equality"
let log_eqmd = log_eqmd.logger

(** Representation of a single stack element (see {!type:stack}). Note that we
    use a references to allow a form of lazy evaluation when matching patterns
    (see {!val:matching}). The boolean tells whether a particular argument has
    already been normalized (to weak head normal form).  Note that an argument
    (i.e., an element of the stack) does not need to be evaluated when machted
    against a wildcard or a pattern variable. *)
type stack_elt = (bool * term) Pervasives.ref

(** Representation of a stack for the abstract machine used for evaluation. *)
type stack = stack_elt list

(** [to_term t stk] builds a term from an abstract machine state [(t,stk)]. *)
let to_term : term -> stack -> term = fun t args ->
  let rec to_term t args =
    match args with
    | []      -> t
    | u::args -> to_term (Appl(t,snd Pervasives.(!u))) args
  in to_term t args

(* Suffix [_t] for "tree" version *)

(** [to_term_t t k] builds a term from a symbol and its arguments. *)
let to_term_t : term -> term list -> term = fun t args ->
  let rec to_term_t t = function
    | [] -> t
    | u :: args -> to_term_t (Appl(t, u)) args in
  to_term_t t args

(** Evaluation step counter. *)
let steps : int Pervasives.ref = Pervasives.ref 0

(** [whnf t] computes a weak head normal form of the term [t]. *)
let rec whnf : term -> term = fun t ->
  if !log_enabled then log_eval "evaluating [%a]" pp t;
  let t = unfold t in
  if Pervasives.(!with_trees) then whnf_stk_t t [] else
  let s = Pervasives.(!steps) in
  let u, stk = whnf_stk t [] in
  if Pervasives.(!steps) <> s then to_term u stk else t

(** [whnf_stk_t t k] computes the weak head normal form of [t] applied to
    arguments [k].  Note that the normalisation is done in thee sense of
    [whnf]. *)
and whnf_stk_t : term -> term list -> term = fun t stk ->
  match (unfold t, stk) with
  (* Push argument to the stack. *)
  | Appl(_, _), _ as st   ->
     let f, args = Basics.get_args (fst st) in
     whnf_stk_t f (args @ stk)
  (* Beta reduction. *)
  | Abst(_, f), u :: stk  ->
     whnf_stk_t (Bindlib.subst f u) stk
  (* Try to rewrite. *)
  | Symb(s, _), stk as st ->
     begin match Timed.(!(s.sym_def)) with
     | Some(t) -> whnf_stk_t t stk
     | None    ->
     match find_rule_t s stk with
     (* If no rule is found, build back the Appl *)
     | None    -> to_term_t (fst st) stk
     | Some(t) -> whnf_stk_t t []
     end
  (* In head normal form. *)
  | _         , _         -> t

(** [whnf_stk t stk] computes the weak head normal form of  [t] applied to the
    argument list (or stack) [stk]. Note that the normalisation is done in the
    sense of [whnf]. *)
and whnf_stk : term -> stack -> term * stack = fun t stk ->
  let st = (unfold t, stk) in
  match st with
  (* Push argument to the stack. *)
  | (Appl(f,u), stk    ) ->
      whnf_stk f (Pervasives.ref (false, u) :: stk)
  (* Beta reduction. *)
  | (Abst(_,f), u::stk ) ->
      Pervasives.incr steps;
      whnf_stk (Bindlib.subst f (snd Pervasives.(!u))) stk
  (* Try to rewrite. *)
  | (Symb(s,_), stk    ) ->
      begin
        match Timed.(!(s.sym_def)) with
        | Some(t) -> Pervasives.incr steps; whnf_stk t stk
        | None    ->
        match find_rule s stk with
        | None        -> st
        | Some(t,stk) -> Pervasives.incr steps; whnf_stk t stk
      end
  (* In head normal form. *)
  | (_        , _      ) -> st

(** [find_rule_t s k] attempts to find a reduction rule of [s] when applied to
    arguments [k].  Returns the reduced term if a rule if found, [None]
    otherwise. *)
and find_rule_t : sym -> term list -> term option = fun s stk ->
  let de, tr = !(s.sym_tree) in
  let de, tr = Lazy.force de, Lazy.force tr in
  tree_walk tr de stk

(** [find_rule s stk] attempts to find a reduction rule of [s], that may apply
    under the stack [stk]. If such a rule is found, the machine state produced
    by its application is returned. *)
and find_rule : sym -> stack -> (term * stack) option = fun s stk ->
  let stk_len = List.length stk in
  let match_rule r =
    (* First check that we have enough arguments. *)
    if r.arity > stk_len then None else
    (* Substitute the left-hand side of [r] with pattern variables *)
    let ar = Array.make (Bindlib.mbinder_arity r.rhs) TE_None in
    (* Match each argument of the lhs with the terms in the stack. *)
    let rec match_args ps ts =
      match (ps, ts) with
      | ([]   , _    ) -> Some(Bindlib.msubst r.rhs ar, ts)
      | (p::ps, t::ts) -> if matching ar p t then match_args ps ts else None
      | (_    , _    ) -> assert false (* cannot happen *)
    in
    match_args r.lhs stk
  in
  List.map_find match_rule Timed.(!(s.sym_rules))

(** [matching ar p t] checks that term [t] matches pattern [p]. The values for
    pattern variables (using the [ITag] node) are stored in [ar], at the index
    they denote. In case several different values are found for a same pattern
    variable, equality modulo is computed to check compatibility. *)
and matching : term_env array -> term -> stack_elt -> bool = fun ar p t ->
  if !log_enabled then
    log_eval "[%a] =~= [%a]" pp p pp (snd (Pervasives.(!t)));
  let res =
    (* First handle patterns that do not need the evaluated term. *)
    match p with
    | Patt(Some(i),_,[||]) when ar.(i) = TE_None ->
        let fn _ = snd Pervasives.(!t) in
        let b = Bindlib.raw_mbinder [||] [||] 0 mkfree fn in
        ar.(i) <- TE_Some(b);
        true
    | Patt(Some(i),_,e   ) when ar.(i) = TE_None ->
        let vs = Array.map to_tvar e in
        let b = Bindlib.bind_mvar vs (lift (snd Pervasives.(!t))) in
        let res = Bindlib.is_closed b in
        if res then ar.(i) <- TE_Some(Bindlib.unbox b);
        res
    | Patt(None   ,_,[||]) -> true
    | Patt(None   ,_,e   ) ->
        let vs = Array.map to_tvar e in
        let b = Bindlib.bind_mvar vs (lift (snd Pervasives.(!t))) in
        Bindlib.is_closed b
    | _                                 ->
    (* Other cases need the term to be evaluated. *)
    if not (fst Pervasives.(!t)) then Pervasives.(t := (true, whnf (snd !t)));
    match (p, snd Pervasives.(!t)) with
    | (Patt(Some(i),_,e), t            ) -> (* ar.(i) <> TE_None *)
        let b = match ar.(i) with TE_Some(b) -> b | _ -> assert false in
        eq_modulo (Bindlib.msubst b e) t
    | (Abst(_,t1)       , Abst(_,t2)   ) ->
        let (_,t1,t2) = Bindlib.unbind2 t1 t2 in
        matching ar t1 (Pervasives.ref (false, t2))
    | (Appl(t1,u1)      , Appl(t2,u2)  ) ->
        matching ar t1 (Pervasives.ref (fst Pervasives.(!t), t2))
        && matching ar u1 (Pervasives.ref (false, u2))
    | (Vari(x1)         , Vari(x2)     ) -> Bindlib.eq_vars x1 x2
    | (Symb(s1,_)       , Symb(s2,_)   ) -> s1 == s2
    | (_                , _            ) -> false
  in
  if !log_enabled then
    log_eval (r_or_g res "[%a] =~= [%a]") pp p pp (snd Pervasives.(!t));
  res

(** [eq_modulo a b] tests equality modulo rewriting between [a] and [b]. *)
and eq_modulo : term -> term -> bool = fun a b ->
  if !log_enabled then log_eqmd "[%a] == [%a]" pp a pp b;
  let rec eq_modulo l =
    match l with
    | []       -> ()
    | (a,b)::l ->
    let a = unfold a and b = unfold b in
    if a == b then eq_modulo l else
    match (whnf a, whnf b) with
    | (Patt(_,_,_), _          )
    | (_          , Patt(_,_,_))
    | (TEnv(_,_)  , _          )
    | (_          , TEnv(_,_)  )
    | (Kind       , _          )
    | (_          , Kind       ) -> assert false
    | (Type       , Type       ) -> eq_modulo l
    | (Vari(x1)   , Vari(x2)   ) when Bindlib.eq_vars x1 x2 -> eq_modulo l
    | (Symb(s1,_) , Symb(s2,_) ) when s1 == s2 -> eq_modulo l
    | (Prod(a1,b1), Prod(a2,b2))
    | (Abst(a1,b1), Abst(a2,b2)) ->
        let (_,b1,b2) = Bindlib.unbind2 b1 b2 in
        eq_modulo ((a1,a2)::(b1,b2)::l)
    | (Appl(t1,u1), Appl(t2,u2)) -> eq_modulo ((u1,u2)::(t1,t2)::l)
    | (Meta(m1,a1), Meta(m2,a2)) when m1 == m2 ->
        eq_modulo (if a1 == a2 then l else List.add_array2 a1 a2 l)
    | (_          , _          ) -> raise Exit
  in
  let res = try eq_modulo [(a,b)]; true with Exit -> false in
  if !log_enabled then log_eqmd (r_or_g res "%a == %a") pp a pp b; res

<<<<<<< HEAD
(** [tree_walk t d s] tries to match stack [s] against tree [t] of depth [d]. *)
and tree_walk : Dtree.t -> int -> term list -> term option =
  fun itree capa stk ->
  let module RedStack = Dtree.ReductionStack in
  let stk = Dtree.ReductionStack.of_list stk in
  let vars = Array.make capa (Patt(None, "", [| |])) in
  (* [walk t s c] where [s] is the stack of terms to match and [c] the cursor
     indicating where to write in the [env] array described in {!module:Terms}
     as the environment of the RHS during matching. *)
  let rec walk : Dtree.t -> term RedStack.t -> int -> term option =
    fun tree stk cursor ->
      match tree with
      | Fail                                  -> None
      | Leaf(env_builder, act)                ->
         (* Retrieve terms needed in the action from the [vars] array *)
         (* [pre_env] is the same as [env] but without binders *)
         let pre_env = IntMap.fold (fun pos env_slot acc ->
           IntMap.add env_slot vars.(pos) acc) env_builder IntMap.empty in
         let env = Array.make (IntMap.cardinal pre_env) TE_None in
         IntMap.iter (fun slot te ->
           let inject _ = te in
           let b = Bindlib.raw_mbinder [| |] [| |] 0 mkfree inject in
           env.(slot) <- TE_Some(b)) pre_env ;
         Some(Bindlib.msubst act env)
      | Node({ swap ; children ; store ; default }) ->
         (* Quit if stack is too short*)
         if RedStack.is_empty stk || swap >= RedStack.length stk
         then None else
         (* Pick the right term in the stack *)
         let prefix, examined, postfix = RedStack.destruct stk swap in
         let examined = whnf examined in
         (* Store hd of stack if needed *)
         if store then
           begin if !log_enabled then log_eval "storing [%a]" pp examined ;
                 vars.(cursor) <- examined
           end ;
         let cursor = if store then succ cursor else cursor in
         (* Fetch the right subtree and the new stack *)
         (* [choose t s] chooses a tree among {!val:children} when term [t] is
            examined and returns the new head of stack. *)
         let rec choose te stk_part : tree option * term RedStack.t =
           match te with
           | Appl(u, v) ->
              choose u (RedStack.prepend v stk_part)
           | Symb({ sym_name ; sym_path ; _ }, _) ->
              let nargs = RedStack.length stk_part in
              let cons = { c_sym = sym_name ; c_mod = sym_path
                         ; c_ari = nargs } in
              let matched = ConsMap.find_opt cons children in
              begin match matched with
                | Some(_) -> matched, stk_part
                | None    -> default, RedStack.empty
              end
           | Abst(_, _) -> assert false
           | Meta(_, _) -> assert false
           | _          -> assert false in
         let matched, infix = choose examined RedStack.empty in
         let stk = RedStack.restruct prefix infix postfix in
         Option.bind (fun tr -> walk tr stk cursor) matched in
  walk itree stk 0

(** {b Note} During the matching with trees, two structures containing terms
    are used.
    - The first of type {!type:stack} contains the arguments of a symbol that
      are being matched against the rules of the symbol in order to rewrite
      those arguments to a right hand side.
    - The other of type {!type:term array} is filled during the matching and
      contains the terms from the input stack that have been matched against a
      pattern variable {!constructor:Patt} in some lhs.  The terms in this
      stack might be substituted in the right hand side of the rule. *)

=======
(** [whnf t] computes a weak head-normal form of [t]. *)
>>>>>>> 08b0b433
let whnf : term -> term = fun t ->
  Pervasives.(steps := 0);
  let t = unfold t in
  let u = whnf t in
  if Pervasives.(!with_trees) then u else
  if Pervasives.(!steps = 0) then t else u

(** [snf t] computes the strong normal form of the term [t]. *)
let rec snf : term -> term = fun t ->
  let h = whnf t in
  match h with
  | Vari(_)     -> h
  | Type        -> h
  | Kind        -> h
  | Symb(_)     -> h
  | Prod(a,b)   ->
      let (x,b) = Bindlib.unbind b in
      let b = snf b in
      let b = Bindlib.unbox (Bindlib.bind_var x (lift b)) in
      Prod(snf a, b)
  | Abst(a,b)   ->
      let (x,b) = Bindlib.unbind b in
      let b = snf b in
      let b = Bindlib.unbox (Bindlib.bind_var x (lift b)) in
      Abst(snf a, b)
  | Appl(t,u)   -> Appl(snf t, snf u)
  | Meta(m,ts)  -> Meta(m, Array.map snf ts)
  | Patt(_,_,_) -> assert false
  | TEnv(_,_)   -> assert false
  | Wild        -> assert false
  | TRef(_)     -> assert false

(** [hnf t] computes a head-normal form of the term [t]. *)
let rec hnf : term -> term = fun t ->
  match whnf t with
  | Abst(a,t) ->
     let x,t = Bindlib.unbind t in
     Abst(a, Bindlib.unbox (Bindlib.bind_var x (lift (hnf t))))
  | t         -> t

(** Type representing the different evaluation strategies. *)
type strategy =
  | WHNF
  (** Reduce to weak head-normal form. *)
  | HNF
  (** Reduce to head-normal form. *)
  | SNF
  (** Reduce to strong normal form. *)
  | NONE
  (** Do nothing. *)

(** Configuration for evaluation. *)
type config =
  { strategy : strategy   (** Evaluation strategy.          *)
  ; steps    : int option (** Max number of steps if given. *) }

(** [eval cfg t] evaluates the term [t] according to configuration [cfg]. *)
let eval : config -> term -> term = fun c t ->
  match (c.strategy, c.steps) with
  | (_   , Some(0))
  | (NONE, _      ) -> t
  | (WHNF, None   ) -> whnf t
  | (SNF , None   ) -> snf t
  | (HNF , None   ) -> hnf t
  (* TODO implement the rest. *)
  | (_   , Some(_)) -> wrn None "Number of steps not supported."; t<|MERGE_RESOLUTION|>--- conflicted
+++ resolved
@@ -7,10 +7,6 @@
 open Basics
 open Print
 
-<<<<<<< HEAD
-(** [with_trees] contains whether trees are used for pattern matching. *)
-let with_trees : bool Pervasives.ref = Pervasives.ref false
-=======
 (** The head-structure of a term t is:
 - λx:_,h if t=λx:a,u and h is the head-structure of u
 - ∀ if t=∀x:a,u
@@ -27,7 +23,9 @@
 
 A term t is in strong normal form (snf) if it cannot be reduced further.
 *)
->>>>>>> 08b0b433
+
+(** [with_trees] contains whether trees are used for pattern matching. *)
+let with_trees : bool Pervasives.ref = Pervasives.ref false
 
 (** Logging function for evaluation. *)
 let log_eval = new_logger 'r' "eval" "debugging information for evaluation"
@@ -235,7 +233,6 @@
   let res = try eq_modulo [(a,b)]; true with Exit -> false in
   if !log_enabled then log_eqmd (r_or_g res "%a == %a") pp a pp b; res
 
-<<<<<<< HEAD
 (** [tree_walk t d s] tries to match stack [s] against tree [t] of depth [d]. *)
 and tree_walk : Dtree.t -> int -> term list -> term option =
   fun itree capa stk ->
@@ -307,9 +304,7 @@
       pattern variable {!constructor:Patt} in some lhs.  The terms in this
       stack might be substituted in the right hand side of the rule. *)
 
-=======
 (** [whnf t] computes a weak head-normal form of [t]. *)
->>>>>>> 08b0b433
 let whnf : term -> term = fun t ->
   Pervasives.(steps := 0);
   let t = unfold t in
