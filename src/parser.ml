--- conflicted
+++ resolved
@@ -9,9 +9,11 @@
 (** Parser-level representation of a qualified identifier. *)
 type qident = (module_path * string) loc
 
+(** Parser-level representation of a metavariable identifier. *)
 type p_meta =
-  | Named of strloc
-  | Key   of int loc
+  | M_User of string (** With given name. *)
+  | M_Sys  of int    (** With given key.  *)
+  | M_Bad  of int    (** Undefined key.   *)
 
 (** Parser-level representation of terms (and patterns). *)
 type p_term = p_term_aux loc
@@ -22,11 +24,7 @@
   | P_Abst of strloc * p_term option * p_term
   | P_Appl of p_term * p_term
   | P_Wild
-<<<<<<< HEAD
   | P_Meta of p_meta * p_term array
-=======
-  | P_Meta of Id.t loc * p_term array
->>>>>>> 237534bd
 
 (* NOTE: the [P_Vari] constructor is used for variables (with an empty  module
    path), and for symbols. The [P_Wild] constructor corresponds to a  wildcard
@@ -57,20 +55,6 @@
    for efficiency reasons. Indeed, there is an ambiguity in the parser (due to
    the final dot), and this is one way to resolve it by being “greedy”. *)
 
-(** [nat] is an atomic parser for natural numbers. *)
-let parser nat = s:''[1-9][0-9]*'' -> int_of_string s
-
-(** [user_mident] is an atomic parser for a user-defined metavariable
-    identifier. *)
-let parser user_mident = s:''[a-zA-Z][_'a-zA-Z0-9]*'' -> s
-
-(** [mident] is an atomic parser for a metavariable identifier. *)
-let parser mident =
-  | k:nat ->
-     if Terms.exists_sys k then in_pos _loc (Id.Sys k)
-     else fatal "[?%d]: unknown metavariable" k
-  | s:user_mident -> in_pos _loc (Id.User s)
-
 (** [_wild_] is an atomic parser for the special ["_"] identifier. *)
 let parser _wild_ = s:''[_][_a-zA-Z0-9]*'' ->
   if s <> "_" then Earley.give_up ()
@@ -87,9 +71,14 @@
 let parser _thm_ = s:''[t][h][m][_a-zA-Z0-9]*'' ->
   if s <> "thm" then Earley.give_up ()
 
+(** [meta] is an atomic parser for a metavariable identifier. *)
 let parser meta =
-  | id:ident          -> Named(id)
-  | n:''[1-9][0-9]*'' -> Key(in_pos _loc (int_of_string n))
+  (* Internal meta-variable by key. *)
+  | "?" - n:''[1-9][0-9]*''             ->
+      let n = int_of_string n in
+      if Terms.exists_sys n then M_Sys(n) else M_Bad(n)
+  (* User-defined meta-variable by name. *)
+  | "?" - id:''[a-zA-Z][_'a-zA-Z0-9]*'' -> M_User(id)
 
 (** [expr p] is a parser for an expression at priority [p]. *)
 let parser expr (p : [`Func | `Appl | `Atom]) =
@@ -112,13 +101,8 @@
   | t:(expr `Appl) u:(expr `Atom)
       when p = `Appl -> in_pos _loc (P_Appl(t,u))
   (* Metavariable *)
-<<<<<<< HEAD
-  | "?" - m:meta "[" e:(expr `Appl) es:{"," (expr `Appl)}* "]"
+  | m:meta "[" e:(expr `Appl) es:{"," (expr `Appl)}* "]"
       when p = `Atom -> in_pos _loc (P_Meta(m, Array.of_list (e::es)))
-=======
-  | "?" - id:mident "[" e:(expr `Appl) es:{"," (expr `Appl)}* "]"
-      when p = `Atom -> in_pos _loc (P_Meta(id, Array.of_list (e::es)))
->>>>>>> 237534bd
   (* Parentheses *)
   | "(" t:(expr `Func) ")"
       when p = `Atom
