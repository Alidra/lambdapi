(** Main program. *)

open Lplib open Extra
open Common open Library open Error
open Parsing
open Core
open Cmdliner
open Version
open Handle
open Base

type qident = Core.Term.qident

module CLT = Cmdliner.Term

(* NOTE only standard [Stdlib] references here. *)

(** {3 Evaluation of commands. *)

module LPSearchMain =
struct

let sig_state_of_require =
 function
   None -> Core.Sig_state.dummy
 | Some req ->
    (* Search for a package from the current working directory. *)
    Package.apply_config (Filename.concat (Sys.getcwd()) ".") ;
    Core.Sig_state.of_sign
     (Compile.compile (Parsing.Parser.path_of_string req))

(**[dbpath custom_dbpath] reads a string option [custom_dbpath] and returns
  the path wrapped in it or a default value if None*)
let dbpath custom_dbpath =
  match custom_dbpath with
  | None -> Common.Path.default_dbpath
  | Some path -> path

let search_cmd cfg rules require s custom_dbpath =
 Config.init cfg;
 let run () =
  Tool.Indexing.load_rewriting_rules rules ;
  let ss = sig_state_of_require require in
  out Format.std_formatter "%s@."
   (Tool.Indexing.search_cmd_txt ss s (dbpath custom_dbpath)) in
 Error.handle_exceptions run

<<<<<<< HEAD
let websearch_cmd cfg rules port require custom_dbpath =
=======
let websearch_cmd cfg rules port require header_file =
>>>>>>> 4f22b700
 Config.init cfg;
 let run () =
  Tool.Indexing.load_rewriting_rules rules ;
  let ss = sig_state_of_require require in
<<<<<<< HEAD
  Tool.Websearch.start ss ~port (dbpath custom_dbpath) () in
=======
  let header = match header_file with
    | None ->
      "
      <style>
      .snippet {
        border: 1px solid grey;
        color: red;
        padding: 0 3px 0 3px;
        line-height: 1.6;
      }</style>
      <h1><a href=\"https://github.com/Deducteam/lambdapi\">LambdaPi</a>
      Search Engine</h1>

    <p>
        The <b>search</b> button answers the query. Read the <a href=
        \"https://lambdapi.readthedocs.io/en/latest/query_language.html\">
        query language specification</a> to learn about the query language.
        <br>The query language also uses the <a
        href=\"https://lambdapi.readthedocs.io/en/latest/terms.html\">
        Lambdapi terms syntax</a>.<br>
        In particular, the following constructors can come handy for
        writing queries:<br>
    </p>
    <ul>
        <li>an anonymous function<span class=\"snippet\">λ (x:A) y z,t</span>
        smapping <span class=\"snippet\">x</span>, <span class=\"snippet\">y
        </span> and <span class=\"snippet\">z</span> (of type <span class=\"
        snippet\">A</span> for <span class=\"snippet\">x</span>) to <span
        class=\"snippet\">t</span>.</li>
        <li>a dependent product <span class=\"snippet\">Π (x:A) y z,T</span>
        </li>
        <li>a non-dependent product <span class=\"snippet\">A → T</span>
         (syntactic sugar for <span class=\"snippet\">Π x:A,T</span> when
          <span class=\"snippet\">x</span> does not occur in <span class=
          \"snippet\">T</span>)</li>
    </ul>
      "
    | Some file -> Lplib.String.string_of_file file in
  Tool.Websearch.start header ss ~port () in
>>>>>>> 4f22b700
 Error.handle_exceptions run

let index_cmd cfg add_only rules files custom_dbpath=
 Config.init cfg;
 let run () =
  if not add_only then Tool.Indexing.empty ();
  (* We save time to run each file in the same environment. *)
  let open Timed in
  let time = Time.save () in
  let handle file =
   Console.reset_default ();
   Time.restore time;
   Tool.Indexing.load_rewriting_rules rules;
   Tool.Indexing.index_sign (no_wrn Compile.compile_file file) in
  List.iter handle files;
  Tool.Indexing.dump (dbpath custom_dbpath) () in
 Error.handle_exceptions run

end

(** Running the main type-checking mode. *)
let check_cmd : Config.t -> int option -> string list -> unit =
    fun cfg tmout files ->
  let run _ =
    let open Timed in
    Config.init cfg;
    (* We save time to run each file in the same environment. *)
    let time = Time.save () in
    let handle file =
      Console.reset_default ();
      Time.restore time;
      let sign =
        match tmout with
        | None    -> Compile.compile_file file
        | Some(i) ->
            try timeout i Compile.compile_file file
            with Timeout ->
              fatal_no_pos "Compilation timed out for [%s]." file
      in
      let run_checker prop fn chk kw =
        let run cmd =
          match Tool.External.run prop fn cmd sign with
          | Some(true ) -> ()
          | Some(false) -> fatal_no_pos "The rewrite system is not %s." kw
          | None        -> fatal_no_pos "The rewrite system may not be %s." kw
        in
        Option.iter run chk
      in
      run_checker "confluence" Export.Hrs.sign cfg.confluence "confluent";
      run_checker "termination" Export.Xtc.sign cfg.termination "terminating"
    in
    List.iter handle files
  in
  Error.handle_exceptions run

(** Running the parsing mode. *)
let parse_cmd : Config.t -> string list -> unit = fun cfg files ->
  let run _ =
    let open Timed in
    Config.init cfg;
    (* We save time to run each file in the same environment. *)
    let time = Time.save () in
    let consume _ = () in
    let handle file =
      Time.restore time;
      Debug.stream_iter consume (Parser.parse_file file) in
    List.iter handle files
  in
  Error.handle_exceptions run

(** Possible outputs for the export command. *)
type output = Lp | Dk | RawDk | Hrs | Xtc | RawCoq | SttCoq

(** Running the export mode. *)
let export_cmd (cfg:Config.t) (output:output option) (encoding:string option)
      (mapping:string option) (renaming:string option)
      (requiring:string option) (no_implicits:bool) (use_notations:bool)
      (file:string) : unit =
  let run _ =
    Config.init {cfg with verbose = Some 0};
    Export.Coq.use_implicits := not no_implicits;
    Export.Coq.use_notations := use_notations;
    match output with
    | None
    | Some Lp -> Pretty.ast Format.std_formatter (Parser.parse_file file)
    | Some Dk -> Export.Dk.sign (Compile.compile_file file)
    | Some RawDk -> Export.Rawdk.print (Parser.parse_file file)
    | Some Hrs ->
      Export.Hrs.sign Format.std_formatter (Compile.compile_file file)
    | Some Xtc ->
      Export.Xtc.sign Format.std_formatter (Compile.compile_file file)
    | Some RawCoq ->
        Export.Coq.stt := false;
        Option.iter Export.Coq.set_renaming renaming;
        Export.Coq.print (Parser.parse_file file)
    | Some SttCoq ->
        Export.Coq.stt := true;
        Option.iter Export.Coq.set_renaming renaming;
        Option.iter Export.Coq.set_encoding encoding;
        Option.iter Export.Coq.set_mapping mapping;
        Option.iter Export.Coq.set_requiring requiring;
        Export.Coq.print (Parser.parse_file file)
  in Error.handle_exceptions run

(** Running the LSP server. *)
let lsp_server_cmd : Config.t -> bool -> string -> unit =
    fun cfg standard_lsp lsp_log_file ->
  let run _ = Config.init cfg; Lsp.Lp_lsp.main standard_lsp lsp_log_file in
  Error.handle_exceptions run

(** Printing a decision tree. *)
let decision_tree_cmd : Config.t -> qident -> bool -> unit =
  fun cfg (mp, sym) ghost ->
  let run _ =
    Config.init cfg;
    (* Search for a package from the current working directory. *)
    Package.apply_config (Filename.concat (Sys.getcwd()) ".");
    let sym =
      Timed.(Console.verbose := 0); (* To avoid printing "Checked ..." *)
      let sign = Compile.compile mp in
      let ss = Sig_state.of_sign sign in
      if ghost then
        (* Search through ghost symbols. *)
        try StrMap.find sym Timed.(!(Ghost.sign.sign_symbols))
        with Not_found -> fatal_no_pos "Unknown ghost symbol %s." sym
      else
        try Sig_state.find_sym ~prt:true ~prv:true ss (Pos.none (mp, sym))
        with Not_found ->
          fatal_no_pos "Unknown symbol %a.%s." Path.pp mp sym
    in
    if Timed.(!(sym.sym_rules)) = [] then
      wrn None "Cannot print decision tree: \
                symbol \"%s\" does not have any rule." sym.sym_name
    else Console.out 0 "%a" Tool.Tree_graphviz.to_dot sym
  in
  Error.handle_exceptions run

(** {3 Command line argument parsing} *)

(** Options that are specific to the ["check"] command. *)

let timeout : int option CLT.t =
  let timeout : int Arg.conv =
    let parse (s : string): (int, [>`Msg of string]) result =
      match int_of_string_opt s with
      | Some v when v > 0 -> Ok v
      | _ -> Error(`Msg "Invalid timeout value")
    in
    Arg.conv (parse, int)
  in
  let doc =
    "Timeout after $(docv) seconds. The program is interrupted with an error \
     as soon as the specified number of seconds is elapsed."
  in
  Arg.(value & opt (some timeout) None & info ["timeout"] ~docv:"NUM" ~doc)

(** Options that are specific to the ["lsp-server"] command. *)

let standard_lsp : bool CLT.t =
  let doc =
    "Restrict to standard LSP protocol, avoiding interactive proof support \
     extensions that are not supported by all editors."
  in
  Arg.(value & flag & info ["standard-lsp"] ~doc)

let lsp_log_file : string CLT.t =
  let default = Lsp.Lp_lsp.default_log_file in
  let doc =
    Printf.sprintf
      "Use file $(docv) as the log file for the LSP server. The default log \
       file is [%s]." default
  in
  Arg.(value & opt string default & info ["log-file"] ~docv:"FILE" ~doc)

(** Options specific to the ["decision-tree"] command. *)

let qident : qident CLT.t =
  let qident : qident Arg.conv =
    let parse (s: string): (qident, [>`Msg of string]) result =
      try Ok(Parser.qident_of_string s)
      with Fatal(_,s) -> Error(`Msg(s))
    in
    let print fmt qid = Pretty.qident fmt (Pos.none qid) in
    Arg.conv (parse, print)
  in
  let doc = "Fully qualified symbol name with dot separated identifiers." in
  let i = Arg.(info [] ~docv:"MOD_PATH.SYM" ~doc) in
  Arg.(value & pos 0 qident ([], "") & i)

let ghost : bool CLT.t =
  let doc = "Print the decision tree of a ghost symbol." in
  Arg.(value & flag & info [ "ghost" ] ~doc)

(** Options specific to the export command. *)

let output : output option CLT.t =
  let output : output Arg.conv =
    let parse (s: string) : (output, [>`Msg of string]) result =
      match s with
      | "lp" -> Ok Lp
      | "dk" -> Ok Dk
      | "raw_dk" -> Ok RawDk
      | "hrs" -> Ok Hrs
      | "xtc" -> Ok Xtc
      | "raw_coq" -> Ok RawCoq
      | "stt_coq" -> Ok SttCoq
      | _ -> Error(`Msg "Invalid format")
    in
    let print fmt o =
      string fmt
        (match o with
         | Lp -> "lp"
         | Dk -> "dk"
         | RawDk -> "raw_dk"
         | Hrs -> "hrs"
         | Xtc -> "xtc"
         | RawCoq -> "raw_coq"
         | SttCoq -> "stt_coq")
    in
    Arg.conv (parse, print)
  in
  let doc =
    "Set the output format of the export command. The value of $(docv) \
     must be `lp' (default), `raw_dk`, `dk`, `hrs`, `xtc`, `raw_coq` or \
     `stt_coq`."
  in
  Arg.(value & opt (some output) None & info ["output";"o"] ~docv:"FMT" ~doc)

let encoding : string option CLT.t =
  let encoding : string Arg.conv =
    let parse (s: string) : (string, [>`Msg of string]) result = Ok s in
    let print fmt s = string fmt s in
    Arg.conv (parse, print)
  in
  let doc = "Set config file for the command export -o stt_coq." in
  Arg.(value & opt (some encoding) None & info ["encoding"] ~docv:"FILE" ~doc)

let renaming : string option CLT.t =
  let renaming : string Arg.conv =
    let parse (s: string) : (string, [>`Msg of string]) result = Ok s in
    let print fmt s = string fmt s in
    Arg.conv (parse, print)
  in
  let doc = "Set config file for the command export -o stt_coq." in
  Arg.(value & opt (some renaming) None & info ["renaming"] ~docv:"FILE" ~doc)

let mapping : string option CLT.t =
  let mapping : string Arg.conv =
    let parse (s: string) : (string, [>`Msg of string]) result = Ok s in
    let print fmt s = string fmt s in
    Arg.conv (parse, print)
  in
  let doc = "Set config file for the command export -o stt_coq." in
  Arg.(value & opt (some mapping) None & info ["mapping"] ~docv:"FILE" ~doc)

let requiring : string option CLT.t =
  let requiring : string Arg.conv =
    let parse (s: string) : (string, [>`Msg of string]) result = Ok s in
    let print fmt s = string fmt s in
    Arg.conv (parse, print)
  in
  let doc = "Set config file for the command export -o stt_coq." in
  Arg.(value & opt (some requiring) None
       & info ["requiring"] ~docv:"FILE" ~doc)

let no_implicits : bool CLT.t =
  let doc = "Indicates that input symbols have no implicit arguments." in
  Arg.(value & flag & info ["no-implicits"] ~doc)

let use_notations : bool CLT.t =
  let doc = "Generate Coq code using notations." in
  Arg.(value & flag & info ["use-notations"] ~doc)

(** Remaining arguments: source files. *)

let file : string CLT.t =
  let doc =
    Printf.sprintf
      "Source file with the [%s] extension (or with the [%s] extension when \
       using the Dedukti syntax)." lp_src_extension dk_src_extension
  in
  Arg.(required & pos 0 (some non_dir_file) None & info [] ~docv:"FILE" ~doc)

let files : string list CLT.t =
  let doc =
    Printf.sprintf
      "Source file with the [%s] extension (or with the [%s] extension when \
       using the Dedukti syntax)." lp_src_extension dk_src_extension
  in
  Arg.(value & (pos_all non_dir_file []) & info [] ~docv:"FILE" ~doc)

(** Definition of the commands. *)

let man_pkg_file =
  let sample_pkg_file =
    let lines =
      [ "# Lines whose first non-whitespace charater is # are comments"
      ; "# The end of a non-comment line cannot be commented."
      ; "# The following two fields must be defined:"
      ; "package_name = my_package_name"
      ; "root_path = a.b.c"
      ; "# Unknown fields like the following are ignored."
      ; "unknown = this is useless" ]
    in
    `Pre (String.concat "\n" (List.map (Printf.sprintf "\t%s") lines))
  in
  [ `S Manpage.s_files
  ; `P "A package configuration files $(b,lambdapi.pkg) can be placed at the \
        root of a source tree, so that Lambdapi can determine under what \
        module path the underlying modules should be registered (relative to \
        the library root). If several candidate package configuration files \
        are found in the parent folders of a source file, the one in the \
        closest parent directory is used."
  ; `P "The syntax of package configuration files is line-based. Each line \
        can either be a comment (i.e., it starts with a '#') or a key-value \
        association of the form \"key = value\". Two such entries should be \
        given for a configuration file to be valid: a $(b,package_name) \
        entry whose value is an identifier and a $(b,root_path) entry whose \
        value is a module path."
  ; `P "An example of package configuration file is given bellow."
  ; sample_pkg_file ]

let check_cmd =
  let doc = "Type-checks the given files." in
  Cmd.v (Cmd.info "check" ~doc ~man:man_pkg_file)
    CLT.(const check_cmd $ Config.full $ timeout $ files)

let decision_tree_cmd =
  let doc =
    "Prints decision tree of a symbol to standard output using the \
     Dot language. Piping to `dot -Tpng | display' displays the tree."
  in
  Cmd.v (Cmd.info "decision-tree" ~doc ~man:man_pkg_file)
    CLT.(const decision_tree_cmd $ Config.full $ qident $ ghost)

let parse_cmd =
  let doc = "Run the parser on the given files." in
  Cmd.v (Cmd.info "parse" ~doc ~man:man_pkg_file)
    CLT.(const parse_cmd $ Config.full $ files)

let export_cmd =
  let doc = "Translate the given files to other formats." in
  Cmd.v (Cmd.info "export" ~doc ~man:man_pkg_file)
    CLT.(const export_cmd $ Config.full $ output $ encoding $ mapping
         $ renaming $ requiring $ no_implicits $ use_notations $ file)

let lsp_server_cmd =
  let doc = "Runs the LSP server." in
  Cmd.v (Cmd.info "lsp" ~doc ~man:man_pkg_file)
    CLT.(const lsp_server_cmd $ Config.full $ standard_lsp $ lsp_log_file)

let help_cmd =
  let doc = "Display the main help page for Lambdapi." in
  Cmd.v (Cmd.info "help" ~doc) CLT.(ret (const (`Help (`Pager, None))))

let version_cmd =
  let run () = Console.out 0 "Lambdapi version: %s" Version.version in
  let doc = "Display the current version of Lambdapi." in
  Cmd.v (Cmd.info "version" ~doc) CLT.(const run $ const ())

let query_as_arg : string Cmdliner.Term.t =
  let doc = "Query to be executed." in
  Arg.(required & pos 0 (some string) None & info [] ~docv:"QUERY" ~doc)

let add_only_arg : bool CLT.t =
  let doc = "Adds more terms to the index without cleaning it first." in
  Arg.(value & flag & info ["add"] ~doc)

let port_arg : int CLT.t =
  let doc =
    "Port used by the webserver." in
  Arg.(value & opt int 8080 & info ["port"] ~docv:"PORT" ~doc)

let rules_arg : string list CLT.t =
  let doc =
    "File holding rewriting rules applied before indexing. Use option \
     multiple times to fetch rules from multiple files." in
  Arg.(value & opt_all string [] & info ["rules"] ~docv:"FILENAME" ~doc)

let require_arg : string option CLT.t =
  let doc =
    "LP file to be required before starting the search engine." in
  Arg.(value & opt (some string) None & info ["require"] ~docv:"PATH" ~doc)

<<<<<<< HEAD
let custom_db_path : string option CLT.t =
  let doc =
    "Path to the search DB file." in
  Arg.(value & opt (some string) None & info ["db"] ~docv:"PATH" ~doc)
=======
let header_file_arg : string option CLT.t =
  let doc =
    "html file holding the header of the web page of the server." in
  Arg.(value & opt (some string) None &
    info ["header"] ~docv:"PATH" ~doc)
>>>>>>> 4f22b700

let index_cmd =
 let doc = "Index the given files." in
 Cmd.v (Cmd.info "index" ~doc ~man:man_pkg_file)
  Cmdliner.Term.(const LPSearchMain.index_cmd $ Config.full
   $ add_only_arg $ rules_arg $ files $ custom_db_path)

let search_cmd =
 let doc = "Run a search query against the index." in
 Cmd.v (Cmd.info "search" ~doc ~man:man_pkg_file)
  Cmdliner.Term.(const LPSearchMain.search_cmd $ Config.full
   $ rules_arg $ require_arg $ query_as_arg $ custom_db_path)

let websearch_cmd =
 let doc =
  "Starts a webserver for searching the library." in
 Cmd.v (Cmd.info "websearch" ~doc ~man:man_pkg_file)
  Cmdliner.Term.(const LPSearchMain.websearch_cmd $ Config.full
<<<<<<< HEAD
   $ rules_arg $ port_arg $ require_arg  $ custom_db_path)
=======
   $ rules_arg $ port_arg $ require_arg $ header_file_arg )
>>>>>>> 4f22b700

let _ =
  let t0 = Sys.time () in
  Stdlib.at_exit (Debug.print_time t0);
  Printexc.record_backtrace true;
  let cmds =
    [ check_cmd ; parse_cmd ; export_cmd ; lsp_server_cmd
    ; decision_tree_cmd ; help_cmd ; version_cmd
    ; Init.cmd ; Install.install_cmd ; Install.uninstall_cmd
    ; index_cmd ; search_cmd ; websearch_cmd ]
  in
  let doc = "A type-checker for the lambdapi-calculus modulo rewriting." in
  let sdocs = Manpage.s_common_options in
  let info = Cmd.info "lambdapi" ~version ~doc ~sdocs in
  let default = CLT.(ret (const (`Help (`Pager, None)))) in
  exit (Cmd.eval (Cmd.group info ~default cmds))<|MERGE_RESOLUTION|>--- conflicted
+++ resolved
@@ -45,18 +45,11 @@
    (Tool.Indexing.search_cmd_txt ss s (dbpath custom_dbpath)) in
  Error.handle_exceptions run
 
-<<<<<<< HEAD
-let websearch_cmd cfg rules port require custom_dbpath =
-=======
-let websearch_cmd cfg rules port require header_file =
->>>>>>> 4f22b700
+let websearch_cmd cfg rules port require header_file custom_dbpath =
  Config.init cfg;
  let run () =
   Tool.Indexing.load_rewriting_rules rules ;
   let ss = sig_state_of_require require in
-<<<<<<< HEAD
-  Tool.Websearch.start ss ~port (dbpath custom_dbpath) () in
-=======
   let header = match header_file with
     | None ->
       "
@@ -95,8 +88,7 @@
     </ul>
       "
     | Some file -> Lplib.String.string_of_file file in
-  Tool.Websearch.start header ss ~port () in
->>>>>>> 4f22b700
+  Tool.Websearch.start header ss ~port (dbpath custom_dbpath) () in
  Error.handle_exceptions run
 
 let index_cmd cfg add_only rules files custom_dbpath=
@@ -481,18 +473,16 @@
     "LP file to be required before starting the search engine." in
   Arg.(value & opt (some string) None & info ["require"] ~docv:"PATH" ~doc)
 
-<<<<<<< HEAD
 let custom_db_path : string option CLT.t =
   let doc =
     "Path to the search DB file." in
   Arg.(value & opt (some string) None & info ["db"] ~docv:"PATH" ~doc)
-=======
+
 let header_file_arg : string option CLT.t =
   let doc =
     "html file holding the header of the web page of the server." in
   Arg.(value & opt (some string) None &
     info ["header"] ~docv:"PATH" ~doc)
->>>>>>> 4f22b700
 
 let index_cmd =
  let doc = "Index the given files." in
@@ -511,11 +501,7 @@
   "Starts a webserver for searching the library." in
  Cmd.v (Cmd.info "websearch" ~doc ~man:man_pkg_file)
   Cmdliner.Term.(const LPSearchMain.websearch_cmd $ Config.full
-<<<<<<< HEAD
-   $ rules_arg $ port_arg $ require_arg  $ custom_db_path)
-=======
-   $ rules_arg $ port_arg $ require_arg $ header_file_arg )
->>>>>>> 4f22b700
+   $ rules_arg $ port_arg $ require_arg $ header_file_arg $ custom_db_path)
 
 let _ =
   let t0 = Sys.time () in
