All notable changes to this project will be documented in this file.

The format is based on [Keep a Changelog](https://keepachangelog.com/),
and this project adheres to [Semantic Versioning](https://semver.org/).

## Unreleased

### Added

### Fixed

### Changed
<<<<<<< HEAD
- Changed the `go to the previous/next proof` commands shortcuts for Mac OS X operating system because previous ones are used by Mac OS.
=======
- When calling lambdapi to launch the lsp server from the Vscode extension, read the `lsp` argument from `package.json` instead of hard-coding it to allow using a custom command to launch the server especially in Windows as discussed in issue #1163 (Many thanks to Akihisa Yamada)
>>>>>>> ad4666da

## [0.2.2]
- code refactoring of the client for maintenability.
- fix the bug that causes the proof navigation to malfunction when the `Goals` panel is closed by the user. Now the panel is recreated whenever needed. If focus is taken away frol the `Goals` panel, focus is given back to it when user starts navigating proofs again.
- fix bug related to navigating sub-goals : navigating next subgoal stops before `{` instead of after it so that next subgoal is correctly shown in the `Goals` panel.
- change navigation with ``navigate until cursor`` : Navigation includes the command if the cursor is whithin its range instead of the line above. 
- first command is no more systematically navigated. If the current command is the first one, navigating the previous command results in no command being navigated.

## [0.1.2] - 2020-12-10
- use vscode configuration for lambdapi.path to call the lambdapi LSP server

## [0.1.1] - 2020-12-09

### Fixed
- fix backquotes in README.md

## [0.1.0] - 2020-12.09
- first release on the Marketplace<|MERGE_RESOLUTION|>--- conflicted
+++ resolved
@@ -10,11 +10,8 @@
 ### Fixed
 
 ### Changed
-<<<<<<< HEAD
 - Changed the `go to the previous/next proof` commands shortcuts for Mac OS X operating system because previous ones are used by Mac OS.
-=======
 - When calling lambdapi to launch the lsp server from the Vscode extension, read the `lsp` argument from `package.json` instead of hard-coding it to allow using a custom command to launch the server especially in Windows as discussed in issue #1163 (Many thanks to Akihisa Yamada)
->>>>>>> ad4666da
 
 ## [0.2.2]
 - code refactoring of the client for maintenability.
